# starccato_lvk

<<<<<<< HEAD
Tools to help work with LVK data.
This has two main functions:

1. Data acquisiton: Getting LVK from gwosc/ozstar + preparing it
2. Data analysis: Running starccato on LVK data with the signal, noise and supernovae models
=======
Tools to help work with LVK data

1. To prep data, use

```bash
 collect_lvk_data 100
```

This will create a directory `lvk_data` with 100 random LVK data segments of noise, glitch, and signals, along with PSDs.

2. To analyse 
>>>>>>> 94bba64a
<|MERGE_RESOLUTION|>--- conflicted
+++ resolved
@@ -1,21 +1,18 @@
 # starccato_lvk
 
-<<<<<<< HEAD
-Tools to help work with LVK data.
-This has two main functions:
+Tools to help work with LVK data. The project covers two primary workflows:
 
-1. Data acquisiton: Getting LVK from gwosc/ozstar + preparing it
-2. Data analysis: Running starccato on LVK data with the signal, noise and supernovae models
-=======
-Tools to help work with LVK data
+1. **Data acquisition** – fetching GWOSC/OzSTAR strain segments and preparing analysis-ready chunks/PSDs.
+2. **Data analysis** – running Starccato signal inference (supernova, blip, noise models) on prepared data.
 
-1. To prep data, use
+Typical usage:
 
 ```bash
- collect_lvk_data 100
+# Acquire 100 segments (noise + blip) into ./lvk_data
+collect_lvk_data 100
+
+# Run Starccato analysis on an analysis/PSD pair
+run_starccato_analysis analysis_chunk.hdf5 psd.hdf5 ./outdir
 ```
 
-This will create a directory `lvk_data` with 100 random LVK data segments of noise, glitch, and signals, along with PSDs.
-
-2. To analyse 
->>>>>>> 94bba64a
+See `docs/` and `src/starccato_lvk/acquisition/README.md` for more details on configuration and advanced options.